{% extends "base.html" %} {% block title %}Analysis Result{% endblock %} {%
block content %}

<!-- Bootstrap CDN (only if not already in base.html) -->
<link
  href="https://cdn.jsdelivr.net/npm/bootstrap@5.3.0/dist/css/bootstrap.min.css"
  rel="stylesheet"
/>
<script src="https://cdn.jsdelivr.net/npm/bootstrap@5.3.0/dist/js/bootstrap.bundle.min.js"></script>
<script src="https://cdn.jsdelivr.net/npm/chart.js"></script>

<div class="container">
  <div class="card border-0 shadow-lg">
    <div class="card-body p-5">
      <h2 class="text-center mb-4">
        <i class="fas fa-chart-bar me-2"></i>Phishing Analysis Result
      </h2>

<<<<<<< HEAD
=======
      <!-- Phishing Score Card -->
>>>>>>> bee1833b
      <div class="score-container text-center mb-4">
        <div class="score-circle mx-auto mb-3" data-score="{{ score }}">
          <div class="score-number display-4">{{ score }}</div>
          <div class="score-label">Risk Score</div>
        </div>
<<<<<<< HEAD

        <div class="risk-level h4 mb-0">
          {% if score >= 80 %}
          <span class="text-danger">
            <i class="fas fa-exclamation-triangle me-2"></i>High Risk
          </span>
          {% elif score >= 50 %}
          <span class="text-warning">
            <i class="fas fa-exclamation-circle me-2"></i>Medium Risk
          </span>
          {% else %}
          <span class="text-success">
            <i class="fas fa-check-circle me-2"></i>Low Risk
          </span>
          {% endif %}
        </div>
      </div>

      {% if previously_flagged %}
      <div class="alert alert-warning mb-4">
        <i class="fas fa-exclamation-triangle me-2"></i>
        <strong>Warning:</strong> This sender has been previously flagged for
        suspicious activity.
      </div>
      {% endif %} {% if duplicate_email %}
      <div class="alert alert-info mb-4">
        <i class="fas fa-info-circle me-2"></i>
        <strong>Note:</strong> Similar email content has been analyzed before.
      </div>
      {% endif %}

      <div class="card bg-light">
        <div class="card-body">
          <div class="sender-info mb-4">
            <h3 class="h5 mb-3">
              <i class="fas fa-user me-2"></i>Sender Information
            </h3>
            <div class="ps-4">
              <p class="mb-2">
                <strong>From:</strong> {{ author }} {% if domain_trusted %}
                <span class="badge bg-success ms-2">
                  <i class="fas fa-check me-1"></i>Trusted Domain
                </span>
                {% endif %}
              </p>
              <p class="mb-0">
                <strong>Domain:</strong>
                {{ author.split('@')[1] }}
                <a
                  href="{{ domain_report }}"
                  target="_blank"
                  class="btn btn-sm btn-outline-secondary ms-2"
                >
                  <i class="fas fa-external-link-alt me-1"></i>VirusTotal
                </a>
              </p>
            </div>
          </div>

          <hr class="my-4" />

          <div class="detection-details mb-4">
            <h3 class="h5 mb-3">
              <i class="fas fa-list-ul me-2"></i>Detection Details
            </h3>
            <div class="ps-4">
              {% if explanations %}
              <ul class="list-group list-group-flush">
                {% for explanation in explanations %}
                <li
                  class="list-group-item bg-transparent d-flex align-items-center ps-0"
                >
                  <span class="detection-icon me-3">
                    <i class="fas fa-exclamation-circle text-warning"></i>
                  </span>
                  <span>{{ explanation }}</span>
                </li>
                {% endfor %}
              </ul>
              {% else %}
              <p class="text-muted mb-0">
                <i class="fas fa-info-circle me-2"></i>No suspicious patterns
                detected
              </p>
              {% endif %}
            </div>
          </div>

          {% if ai_explanation %}
          <hr class="my-4" />

          <!-- AI Analysis -->
          <div class="ai-analysis mb-4">
            <h3 class="h5 mb-3">
              <i class="fas fa-robot me-2"></i>AI Analysis
            </h3>
            <div class="ps-4">
              {% if "Phishing: Yes" in ai_explanation %}
              <div class="alert alert-danger border-0 mb-4">
                <i class="fas fa-exclamation-triangle me-2"></i>
                <strong>AI Detection: Likely Phishing</strong>
              </div>
              {% elif "Phishing: No" in ai_explanation %}
              <div class="alert alert-success border-0 mb-4">
                <i class="fas fa-check-circle me-2"></i>
                <strong>AI Detection: Likely Safe</strong>
              </div>
              {% endif %}

              <div class="ai-explanation">
                {% set explanation_parts = ai_explanation.split('Explanation:')
                %} {% if explanation_parts|length > 1 %} {% set bullet_points =
                explanation_parts[1].strip().split('\n') %}
                <div class="analysis-points">
                  {% for point in bullet_points %} {% if point.strip() and '**'
                  in point %} {% set point_parts = point.strip().split('**') %}
                  {% if point_parts|length >= 3 %}
                  <div
                    class="list-group-item bg-transparent d-flex align-items-start ps-0"
                  >
                    <span class="detection-icon me-3 mt-1">
                      <i class="fas fa-exclamation-circle text-warning"></i>
                    </span>
                    <div>
                      <strong class="d-block mb-1"
                        >{{ point_parts[1].strip() }}</strong
                      >
                      <span class="text-muted"
                        >{{ point_parts[2].strip().strip(':').strip() }}</span
                      >
                    </div>
                  </div>
                  {% endif %} {% endif %} {% endfor %}
                </div>
                {% else %}
                <div class="raw-explanation">{{ ai_explanation }}</div>
                {% endif %}
              </div>
            </div>
          </div>
          {% endif %}

          <hr class="my-4" />

          <!-- Email Content -->
          <div class="email-content">
            <h3 class="h5 mb-3">
              <i class="fas fa-envelope me-2"></i>Email Content
            </h3>
            <div class="ps-4">
              <pre class="mb-0"><code>{{ email }}</code></pre>
            </div>
          </div>
        </div>
      </div>
=======

        <div class="risk-level h4 mb-0">
          {% if score >= 80 %}
          <span class="text-danger">
            <i class="fas fa-exclamation-triangle me-2"></i>High Risk
          </span>
          {% elif score >= 50 %}
          <span class="text-warning">
            <i class="fas fa-exclamation-circle me-2"></i>Medium Risk
          </span>
          {% else %}
          <span class="text-success">
            <i class="fas fa-check-circle me-2"></i>Low Risk
          </span>
          {% endif %}
        </div>
      </div>

      <!-- Combined Analysis Card -->
      <div class="card bg-light">
        <div class="card-body">
          <!-- Sender Information -->
          <div class="sender-info mb-4">
            <h3 class="h5 mb-3">
              <i class="fas fa-user me-2"></i>Sender Information
            </h3>
            <div class="ps-4">
              <p class="mb-2">
                <strong>From:</strong> {{ author }} {% if domain_trusted %}
                <span class="badge bg-success ms-2">
                  <i class="fas fa-check me-1"></i>Trusted Domain
                </span>
                {% endif %}
              </p>
              <p class="mb-0">
                <strong>Domain:</strong>
                {{ author.split('@')[1] }}
                <a
                  href="{{ domain_report }}"
                  target="_blank"
                  class="btn btn-sm btn-outline-secondary ms-2"
                >
                  <i class="fas fa-external-link-alt me-1"></i>Check Domain
                </a>
              </p>
            </div>
          </div>

          <hr class="my-4" />

          <!-- Detection Explanations -->
          <div class="detection-details mb-4">
            <h3 class="h5 mb-3">
              <i class="fas fa-list-ul me-2"></i>Detection Details
            </h3>
            <div class="ps-4">
              {% if explanations %}
              <ul class="list-group list-group-flush">
                {% for explanation in explanations %}
                <li
                  class="list-group-item bg-transparent d-flex align-items-center ps-0"
                >
                  <span class="detection-icon me-3">
                    <i class="fas fa-exclamation-circle text-warning"></i>
                  </span>
                  <span>{{ explanation }}</span>
                </li>
                {% endfor %}
              </ul>
              {% else %}
              <p class="text-muted mb-0">
                <i class="fas fa-info-circle me-2"></i>No suspicious patterns
                detected
              </p>
              {% endif %}
            </div>
          </div>

          {% if ai_explanation %}
          <hr class="my-4" />

          <!-- AI Analysis -->
          <div class="ai-analysis mb-4">
            <h3 class="h5 mb-3">
              <i class="fas fa-robot me-2"></i>AI Analysis
            </h3>
            <div class="ps-4">
              {% if "Phishing: Yes" in ai_explanation %}
              <div class="alert alert-danger border-0 mb-4">
                <i class="fas fa-exclamation-triangle me-2"></i>
                <strong>AI Detection: Likely Phishing</strong>
              </div>
              {% elif "Phishing: No" in ai_explanation %}
              <div class="alert alert-success border-0 mb-4">
                <i class="fas fa-check-circle me-2"></i>
                <strong>AI Detection: Likely Safe</strong>
              </div>
              {% endif %}

              <div class="ai-explanation">
                {% set explanation_parts = ai_explanation.split('Explanation:')
                %} {% if explanation_parts|length > 1 %} {% set bullet_points =
                explanation_parts[1].strip().split('\n') %}
                <div class="analysis-points">
                  {% for point in bullet_points %} {% if point.strip() and '**'
                  in point %} {% set point_parts = point.strip().split('**') %}
                  {% if point_parts|length >= 3 %}
                  <div
                    class="list-group-item bg-transparent d-flex align-items-start ps-0"
                  >
                    <span class="detection-icon me-3 mt-1">
                      <i class="fas fa-exclamation-circle text-warning"></i>
                    </span>
                    <div>
                      <strong class="d-block mb-1"
                        >{{ point_parts[1].strip() }}</strong
                      >
                      <span class="text-muted"
                        >{{ point_parts[2].strip().strip(':').strip() }}</span
                      >
                    </div>
                  </div>
                  {% endif %} {% endif %} {% endfor %}
                </div>
                {% else %}
                <div class="raw-explanation">{{ ai_explanation }}</div>
                {% endif %}
              </div>
            </div>
          </div>
          {% endif %}

          <hr class="my-4" />

          <!-- Email Content -->
          <div class="email-content">
            <h3 class="h5 mb-3">
              <i class="fas fa-envelope me-2"></i>Email Content
            </h3>
            <div class="ps-4">
              <pre class="mb-0"><code>{{ email }}</code></pre>
            </div>
          </div>
        </div>
      </div>
>>>>>>> bee1833b

      <!-- Action Buttons -->
      <div class="text-center mt-4">
        <a href="{{ url_for('index') }}" class="btn btn-primary me-2">
          <i class="fas fa-search me-1"></i>Analyze Another Email
        </a>
        <a href="{{ url_for('history') }}" class="btn btn-outline-secondary">
          <i class="fas fa-history me-1"></i>View History
        </a>
      </div>
    </div>
  </div>
</div>

<style>
  .gauge-container {
    width: 300px;
    margin: 0 auto;
    background: #001529;
    padding: 40px;
    border-radius: 20px;
  }

  .gauge {
    position: relative;
    height: 150px;
    overflow: hidden;
  }

  .gauge::before {
    content: "";
    position: absolute;
    top: 0;
    left: 0;
    right: 0;
    height: 150px;
    background: #1e3a5f;
    border-radius: 150px 150px 0 0;
  }

  .gauge-fill {
    position: absolute;
    top: 100%;
    left: 0;
    right: 0;
    height: 150px;
    background: #4caf50;
    transform-origin: center top;
    transition: transform 1s ease-out;
  }

  .gauge-center {
    position: absolute;
    top: 25px;
    left: 0;
    right: 0;
    display: flex;
    align-items: center;
    justify-content: center;
  }

  .score-circle {
    width: 150px;
    height: 150px;
    border-radius: 50%;
    display: flex;
    flex-direction: column;
    align-items: center;
    justify-content: center;
    background: linear-gradient(
      135deg,
      var(--primary-color),
      var(--secondary-color)
    );
    color: white;
    position: relative;
    transition: all 0.3s ease;
  }

  .score-circle::before {
    content: "";
    position: absolute;
    top: -5px;
    left: -5px;
    right: -5px;
    bottom: -5px;
    border-radius: 50%;
    background: linear-gradient(
      135deg,
      var(--primary-color),
      var(--secondary-color)
    );
    opacity: 0.2;
    z-index: -1;
  }

  .score-number {
    font-size: 3rem;
    font-weight: bold;
    line-height: 1;
  }

  .score-label {
    font-size: 0.9rem;
    opacity: 0.9;
  }

  .list-group-item {
    border: none;
    padding: 0.75rem 0;
  }

  pre {
    background: rgba(0, 0, 0, 0.02);
    padding: 1rem;
    border-radius: 0.5rem;
    margin: 0;
    white-space: pre-wrap;
  }

  code {
    color: var(--text-color);
  }

  .badge {
    padding: 0.5em 0.8em;
  }

  .detection-icon {
    width: 24px;
    height: 24px;
    display: flex;
    align-items: center;
    justify-content: center;
  }

  .ai-explanation {
    font-size: 0.95rem;
    line-height: 1.6;
  }

  .analysis-points {
    display: flex;
    flex-direction: column;
  }

  .alert {
    border: none !important;
    border-radius: 4px;
    padding: 0.75rem 1rem;
    margin: 0 0 1rem 0;
  }

  .alert-danger {
    background-color: #fef2f2;
    color: #dc2626;
  }

  .alert-success {
    background-color: #f0fdf4;
    color: #16a34a;
  }

  .card {
    background-color: #f8fafc;
  }

  hr {
    opacity: 0.1;
  }

  .text-muted {
    color: #64748b !important;
  }
</style>

<script>
  document.addEventListener("DOMContentLoaded", function () {
    const scoreCircle = document.querySelector(".score-circle");
    const score = parseInt(scoreCircle.dataset.score);

    // Set color based on score
    if (score >= 80) {
      scoreCircle.style.background =
        "linear-gradient(135deg, #dc3545, #b02a37)";
    } else if (score >= 50) {
      scoreCircle.style.background =
        "linear-gradient(135deg, #ffc107, #cc9a06)";
    } else {
      scoreCircle.style.background =
        "linear-gradient(135deg, #198754, #146c43)";
    }
  });
</script>

{% endblock %}<|MERGE_RESOLUTION|>--- conflicted
+++ resolved
@@ -16,327 +16,57 @@
         <i class="fas fa-chart-bar me-2"></i>Phishing Analysis Result
       </h2>
 
-<<<<<<< HEAD
-=======
-      <!-- Phishing Score Card -->
->>>>>>> bee1833b
-      <div class="score-container text-center mb-4">
-        <div class="score-circle mx-auto mb-3" data-score="{{ score }}">
-          <div class="score-number display-4">{{ score }}</div>
-          <div class="score-label">Risk Score</div>
-        </div>
-<<<<<<< HEAD
-
-        <div class="risk-level h4 mb-0">
-          {% if score >= 80 %}
-          <span class="text-danger">
-            <i class="fas fa-exclamation-triangle me-2"></i>High Risk
-          </span>
-          {% elif score >= 50 %}
-          <span class="text-warning">
-            <i class="fas fa-exclamation-circle me-2"></i>Medium Risk
-          </span>
-          {% else %}
-          <span class="text-success">
-            <i class="fas fa-check-circle me-2"></i>Low Risk
-          </span>
-          {% endif %}
-        </div>
-      </div>
-
-      {% if previously_flagged %}
-      <div class="alert alert-warning mb-4">
-        <i class="fas fa-exclamation-triangle me-2"></i>
-        <strong>Warning:</strong> This sender has been previously flagged for
-        suspicious activity.
-      </div>
-      {% endif %} {% if duplicate_email %}
-      <div class="alert alert-info mb-4">
-        <i class="fas fa-info-circle me-2"></i>
-        <strong>Note:</strong> Similar email content has been analyzed before.
+      <p><strong>Email Author:</strong> {{ author }}</p>
+      {% if domain_trusted %}
+      <div class="alert alert-success" role="alert">
+        <i class="fas fa-check-circle me-2"></i>This email is from a trusted
+        domain
       </div>
       {% endif %}
-
-      <div class="card bg-light">
-        <div class="card-body">
-          <div class="sender-info mb-4">
-            <h3 class="h5 mb-3">
-              <i class="fas fa-user me-2"></i>Sender Information
-            </h3>
-            <div class="ps-4">
-              <p class="mb-2">
-                <strong>From:</strong> {{ author }} {% if domain_trusted %}
-                <span class="badge bg-success ms-2">
-                  <i class="fas fa-check me-1"></i>Trusted Domain
-                </span>
-                {% endif %}
-              </p>
-              <p class="mb-0">
-                <strong>Domain:</strong>
-                {{ author.split('@')[1] }}
-                <a
-                  href="{{ domain_report }}"
-                  target="_blank"
-                  class="btn btn-sm btn-outline-secondary ms-2"
-                >
-                  <i class="fas fa-external-link-alt me-1"></i>VirusTotal
-                </a>
-              </p>
-            </div>
-          </div>
-
-          <hr class="my-4" />
-
-          <div class="detection-details mb-4">
-            <h3 class="h5 mb-3">
-              <i class="fas fa-list-ul me-2"></i>Detection Details
-            </h3>
-            <div class="ps-4">
-              {% if explanations %}
-              <ul class="list-group list-group-flush">
-                {% for explanation in explanations %}
-                <li
-                  class="list-group-item bg-transparent d-flex align-items-center ps-0"
-                >
-                  <span class="detection-icon me-3">
-                    <i class="fas fa-exclamation-circle text-warning"></i>
-                  </span>
-                  <span>{{ explanation }}</span>
-                </li>
-                {% endfor %}
-              </ul>
-              {% else %}
-              <p class="text-muted mb-0">
-                <i class="fas fa-info-circle me-2"></i>No suspicious patterns
-                detected
-              </p>
-              {% endif %}
-            </div>
-          </div>
-
-          {% if ai_explanation %}
-          <hr class="my-4" />
-
-          <!-- AI Analysis -->
-          <div class="ai-analysis mb-4">
-            <h3 class="h5 mb-3">
-              <i class="fas fa-robot me-2"></i>AI Analysis
-            </h3>
-            <div class="ps-4">
-              {% if "Phishing: Yes" in ai_explanation %}
-              <div class="alert alert-danger border-0 mb-4">
-                <i class="fas fa-exclamation-triangle me-2"></i>
-                <strong>AI Detection: Likely Phishing</strong>
-              </div>
-              {% elif "Phishing: No" in ai_explanation %}
-              <div class="alert alert-success border-0 mb-4">
-                <i class="fas fa-check-circle me-2"></i>
-                <strong>AI Detection: Likely Safe</strong>
-              </div>
-              {% endif %}
-
-              <div class="ai-explanation">
-                {% set explanation_parts = ai_explanation.split('Explanation:')
-                %} {% if explanation_parts|length > 1 %} {% set bullet_points =
-                explanation_parts[1].strip().split('\n') %}
-                <div class="analysis-points">
-                  {% for point in bullet_points %} {% if point.strip() and '**'
-                  in point %} {% set point_parts = point.strip().split('**') %}
-                  {% if point_parts|length >= 3 %}
-                  <div
-                    class="list-group-item bg-transparent d-flex align-items-start ps-0"
-                  >
-                    <span class="detection-icon me-3 mt-1">
-                      <i class="fas fa-exclamation-circle text-warning"></i>
-                    </span>
-                    <div>
-                      <strong class="d-block mb-1"
-                        >{{ point_parts[1].strip() }}</strong
-                      >
-                      <span class="text-muted"
-                        >{{ point_parts[2].strip().strip(':').strip() }}</span
-                      >
-                    </div>
-                  </div>
-                  {% endif %} {% endif %} {% endfor %}
-                </div>
-                {% else %}
-                <div class="raw-explanation">{{ ai_explanation }}</div>
-                {% endif %}
-              </div>
-            </div>
-          </div>
-          {% endif %}
-
-          <hr class="my-4" />
-
-          <!-- Email Content -->
-          <div class="email-content">
-            <h3 class="h5 mb-3">
-              <i class="fas fa-envelope me-2"></i>Email Content
-            </h3>
-            <div class="ps-4">
-              <pre class="mb-0"><code>{{ email }}</code></pre>
-            </div>
-          </div>
-        </div>
-      </div>
-=======
-
-        <div class="risk-level h4 mb-0">
-          {% if score >= 80 %}
-          <span class="text-danger">
-            <i class="fas fa-exclamation-triangle me-2"></i>High Risk
-          </span>
-          {% elif score >= 50 %}
-          <span class="text-warning">
-            <i class="fas fa-exclamation-circle me-2"></i>Medium Risk
-          </span>
-          {% else %}
-          <span class="text-success">
-            <i class="fas fa-check-circle me-2"></i>Low Risk
-          </span>
-          {% endif %}
-        </div>
-      </div>
-
-      <!-- Combined Analysis Card -->
-      <div class="card bg-light">
-        <div class="card-body">
-          <!-- Sender Information -->
-          <div class="sender-info mb-4">
-            <h3 class="h5 mb-3">
-              <i class="fas fa-user me-2"></i>Sender Information
-            </h3>
-            <div class="ps-4">
-              <p class="mb-2">
-                <strong>From:</strong> {{ author }} {% if domain_trusted %}
-                <span class="badge bg-success ms-2">
-                  <i class="fas fa-check me-1"></i>Trusted Domain
-                </span>
-                {% endif %}
-              </p>
-              <p class="mb-0">
-                <strong>Domain:</strong>
-                {{ author.split('@')[1] }}
-                <a
-                  href="{{ domain_report }}"
-                  target="_blank"
-                  class="btn btn-sm btn-outline-secondary ms-2"
-                >
-                  <i class="fas fa-external-link-alt me-1"></i>Check Domain
-                </a>
-              </p>
-            </div>
-          </div>
-
-          <hr class="my-4" />
-
-          <!-- Detection Explanations -->
-          <div class="detection-details mb-4">
-            <h3 class="h5 mb-3">
-              <i class="fas fa-list-ul me-2"></i>Detection Details
-            </h3>
-            <div class="ps-4">
-              {% if explanations %}
-              <ul class="list-group list-group-flush">
-                {% for explanation in explanations %}
-                <li
-                  class="list-group-item bg-transparent d-flex align-items-center ps-0"
-                >
-                  <span class="detection-icon me-3">
-                    <i class="fas fa-exclamation-circle text-warning"></i>
-                  </span>
-                  <span>{{ explanation }}</span>
-                </li>
-                {% endfor %}
-              </ul>
-              {% else %}
-              <p class="text-muted mb-0">
-                <i class="fas fa-info-circle me-2"></i>No suspicious patterns
-                detected
-              </p>
-              {% endif %}
-            </div>
-          </div>
-
-          {% if ai_explanation %}
-          <hr class="my-4" />
-
-          <!-- AI Analysis -->
-          <div class="ai-analysis mb-4">
-            <h3 class="h5 mb-3">
-              <i class="fas fa-robot me-2"></i>AI Analysis
-            </h3>
-            <div class="ps-4">
-              {% if "Phishing: Yes" in ai_explanation %}
-              <div class="alert alert-danger border-0 mb-4">
-                <i class="fas fa-exclamation-triangle me-2"></i>
-                <strong>AI Detection: Likely Phishing</strong>
-              </div>
-              {% elif "Phishing: No" in ai_explanation %}
-              <div class="alert alert-success border-0 mb-4">
-                <i class="fas fa-check-circle me-2"></i>
-                <strong>AI Detection: Likely Safe</strong>
-              </div>
-              {% endif %}
-
-              <div class="ai-explanation">
-                {% set explanation_parts = ai_explanation.split('Explanation:')
-                %} {% if explanation_parts|length > 1 %} {% set bullet_points =
-                explanation_parts[1].strip().split('\n') %}
-                <div class="analysis-points">
-                  {% for point in bullet_points %} {% if point.strip() and '**'
-                  in point %} {% set point_parts = point.strip().split('**') %}
-                  {% if point_parts|length >= 3 %}
-                  <div
-                    class="list-group-item bg-transparent d-flex align-items-start ps-0"
-                  >
-                    <span class="detection-icon me-3 mt-1">
-                      <i class="fas fa-exclamation-circle text-warning"></i>
-                    </span>
-                    <div>
-                      <strong class="d-block mb-1"
-                        >{{ point_parts[1].strip() }}</strong
-                      >
-                      <span class="text-muted"
-                        >{{ point_parts[2].strip().strip(':').strip() }}</span
-                      >
-                    </div>
-                  </div>
-                  {% endif %} {% endif %} {% endfor %}
-                </div>
-                {% else %}
-                <div class="raw-explanation">{{ ai_explanation }}</div>
-                {% endif %}
-              </div>
-            </div>
-          </div>
-          {% endif %}
-
-          <hr class="my-4" />
-
-          <!-- Email Content -->
-          <div class="email-content">
-            <h3 class="h5 mb-3">
-              <i class="fas fa-envelope me-2"></i>Email Content
-            </h3>
-            <div class="ps-4">
-              <pre class="mb-0"><code>{{ email }}</code></pre>
-            </div>
-          </div>
-        </div>
-      </div>
->>>>>>> bee1833b
-
-      <!-- Action Buttons -->
-      <div class="text-center mt-4">
-        <a href="{{ url_for('index') }}" class="btn btn-primary me-2">
-          <i class="fas fa-search me-1"></i>Analyze Another Email
-        </a>
-        <a href="{{ url_for('history') }}" class="btn btn-outline-secondary">
-          <i class="fas fa-history me-1"></i>View History
-        </a>
+      <p><strong>Submitted Email:</strong></p>
+      <p>{{ email }}</p>
+
+      <h4 class="mt-4">Phishing Probability:</h4>
+      <canvas
+        id="phishingChart"
+        width="300"
+        height="300"
+        class="mx-auto d-block mb-4"
+      ></canvas>
+
+      {% if explanations %}
+      <div class="alert alert-warning mt-4">
+        <h5 class="mb-2">⚠️ Detection Points:</h5>
+        <ul class="mb-0">
+          {% for explanation in explanations %}
+          <li>{{ explanation }}</li>
+          {% endfor %}
+        </ul>
+      </div>
+      {% endif %} {% if ai_explanation %}
+      <div class="alert alert-info mt-4 text-start">
+        <h5 class="mb-2">💡 AI Analysis:</h5>
+        <p>{{ ai_explanation }}</p>
+      </div>
+      {% endif %} {% if domain_report %}
+      <div class="alert alert-info mt-4">
+        <h5 class="mb-2">🔍 Domain Analysis:</h5>
+        <p>
+          View detailed domain analysis on
+          <a href="{{ domain_report }}" target="_blank" class="alert-link"
+            >VirusTotal</a
+          >
+        </p>
+      </div>
+      {% endif %}
+
+      <div class="d-flex justify-content-center gap-2 mt-3">
+        <a href="{{ url_for('index') }}" class="btn btn-primary"
+          >Analyze Another Email</a
+        >
+        <a href="{{ url_for('history') }}" class="btn btn-secondary"
+          >View Scan History</a
+        >
       </div>
     </div>
   </div>
@@ -521,6 +251,38 @@
         "linear-gradient(135deg, #198754, #146c43)";
     }
   });
+
+  document.addEventListener('DOMContentLoaded', function() {
+    const ctx = document.getElementById('phishingChart').getContext('2d');
+    const score = {{ score }};
+
+    new Chart(ctx, {
+        type: 'doughnut',
+        data: {
+            datasets: [{
+                data: [score, 100 - score],
+                backgroundColor: [
+                    score > 70 ? '#dc3545' : score > 30 ? '#ffc107' : '#28a745',
+                    '#e9ecef'
+                ],
+                borderWidth: 0
+            }]
+        },
+        options: {
+            cutout: '80%',
+            responsive: true,
+            maintainAspectRatio: true,
+            plugins: {
+                legend: {
+                    display: false
+                },
+                tooltip: {
+                    enabled: false
+                }
+            }
+        }
+    });
+  });
 </script>
 
 {% endblock %}