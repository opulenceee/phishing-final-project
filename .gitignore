#.env
history.db
*.log
*.log.*
logs/
<<<<<<< HEAD
datasets/
=======
datasets/
.env
>>>>>>> bee1833b
<|MERGE_RESOLUTION|>--- conflicted
+++ resolved
@@ -1,11 +1,52 @@
-#.env
-history.db
+# Environment variables
+.env
+
+# Database
+*.db
+*.sqlite3
+
+# Logs
 *.log
 *.log.*
 logs/
-<<<<<<< HEAD
+
+# Python
+__pycache__/
+*.py[cod]
+*$py.class
+*.so
+.Python
+env/
+build/
+develop-eggs/
+dist/
+downloads/
+eggs/
+.eggs/
+lib/
+lib64/
+parts/
+sdist/
+var/
+wheels/
+*.egg-info/
+.installed.cfg
+*.egg
+
+# Virtual Environment
+venv/
+ENV/
+
+# IDE
+.idea/
+.vscode/
+*.swp
+*.swo
+
+# OS
+.DS_Store
+Thumbs.db
+
+# Project specific
 datasets/
-=======
-datasets/
-.env
->>>>>>> bee1833b
+*.pyc